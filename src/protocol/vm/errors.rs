// TODO: remove skips for clippy

use std::io;

use ethers::{prelude::ProviderError, types::U256};
use serde_json::Error as SerdeError;
use thiserror::Error;

<<<<<<< HEAD
use crate::{
    evm::{simulation::SimulationError, tycho_db::PreCachedDB},
    protocol::vm::state::VMPoolState,
};

/// VM specific errors.
/// Variants:
/// - `AbiError`: Represents an error when loading the ABI file, encapsulating a `FileError`.
/// - `EncodingError`: Denotes an error in encoding data.
/// - `SimulationFailure`: Wraps errors that occur during simulation, containing a
///   `SimulationError`.
/// - `DecodingError`: Indicates an error in decoding data.
/// - `RPCError`: Indicates an error related to RPC interaction.
/// - `UnsupportedCapability`: Denotes an error when a pool state does not support a necessary
///   capability.
/// - `UninitializedAdapter`: Indicates an error when trying to use the Adapter before initializing
///   it.
/// - `CapabilityRetrievalFailure`: Indicates an error when trying to retrieve capabilities.
/// - `EngineNotSet`: Indicates an error when trying to use the engine before setting it. the
///   adapter.
/// - `SellAmountTooHigh`: Indicates an error when the sell amount is higher than the sell limit.
#[derive(Error, Debug)]
pub enum VMError {
    #[error("ABI loading error: {0}")]
    AbiError(FileError),
    #[error("Encoding error: {0}")]
    EncodingError(String),
    #[error("Simulation failure error: {0}")]
    SimulationFailure(SimulationError),
    #[error("Decoding error: {0}")]
    DecodingError(String),
    #[error("RPC related error {0}")]
    RpcError(RpcError),
    #[error("Unsupported Capability: {0}")]
    UnsupportedCapability(String),
    #[error("Adapter not initialized: {0}")]
    UninitializedAdapter(String),
    #[error("Engine not set")]
    EngineNotSet(),
    #[error("Sell amount is higher than sell limit")]
    SellAmountTooHigh(U256, U256, VMPoolState<PreCachedDB>, U256),
}
=======
use crate::protocol::errors::SimulationError;
>>>>>>> ad701856

#[derive(Debug, Error)]
pub enum FileError {
    /// Occurs when the ABI file cannot be read
    #[error("Malformed ABI error: {0}")]
    MalformedABI(String),
    /// Occurs when the parent directory of the current file cannot be retrieved
    #[error("Structure error {0}")]
    Structure(String),
    /// Occurs when a bad file path was given, which cannot be converted to string.
    #[error("File path conversion error {0}")]
    FilePath(String),
    #[error("I/O error {0}")]
    Io(io::Error),
    #[error("Json parsing error {0}")]
    Parse(SerdeError),
}

impl From<io::Error> for FileError {
    fn from(err: io::Error) -> Self {
        FileError::Io(err)
    }
}

impl From<SerdeError> for FileError {
    fn from(err: SerdeError) -> Self {
        FileError::Parse(err)
    }
}

#[derive(Debug, Error)]
pub enum RpcError {
    #[error("Invalid Request: {0}")]
    InvalidRequest(String),
    #[error("Invalid Response: {0}")]
    InvalidResponse(ProviderError),
    #[error("Empty Response")]
    EmptyResponse(),
}

impl From<ethers::abi::Error> for SimulationError {
    fn from(err: ethers::abi::Error) -> Self {
        SimulationError::DecodingError(err.to_string())
    }
}<|MERGE_RESOLUTION|>--- conflicted
+++ resolved
@@ -6,52 +6,7 @@
 use serde_json::Error as SerdeError;
 use thiserror::Error;
 
-<<<<<<< HEAD
-use crate::{
-    evm::{simulation::SimulationError, tycho_db::PreCachedDB},
-    protocol::vm::state::VMPoolState,
-};
-
-/// VM specific errors.
-/// Variants:
-/// - `AbiError`: Represents an error when loading the ABI file, encapsulating a `FileError`.
-/// - `EncodingError`: Denotes an error in encoding data.
-/// - `SimulationFailure`: Wraps errors that occur during simulation, containing a
-///   `SimulationError`.
-/// - `DecodingError`: Indicates an error in decoding data.
-/// - `RPCError`: Indicates an error related to RPC interaction.
-/// - `UnsupportedCapability`: Denotes an error when a pool state does not support a necessary
-///   capability.
-/// - `UninitializedAdapter`: Indicates an error when trying to use the Adapter before initializing
-///   it.
-/// - `CapabilityRetrievalFailure`: Indicates an error when trying to retrieve capabilities.
-/// - `EngineNotSet`: Indicates an error when trying to use the engine before setting it. the
-///   adapter.
-/// - `SellAmountTooHigh`: Indicates an error when the sell amount is higher than the sell limit.
-#[derive(Error, Debug)]
-pub enum VMError {
-    #[error("ABI loading error: {0}")]
-    AbiError(FileError),
-    #[error("Encoding error: {0}")]
-    EncodingError(String),
-    #[error("Simulation failure error: {0}")]
-    SimulationFailure(SimulationError),
-    #[error("Decoding error: {0}")]
-    DecodingError(String),
-    #[error("RPC related error {0}")]
-    RpcError(RpcError),
-    #[error("Unsupported Capability: {0}")]
-    UnsupportedCapability(String),
-    #[error("Adapter not initialized: {0}")]
-    UninitializedAdapter(String),
-    #[error("Engine not set")]
-    EngineNotSet(),
-    #[error("Sell amount is higher than sell limit")]
-    SellAmountTooHigh(U256, U256, VMPoolState<PreCachedDB>, U256),
-}
-=======
 use crate::protocol::errors::SimulationError;
->>>>>>> ad701856
 
 #[derive(Debug, Error)]
 pub enum FileError {
