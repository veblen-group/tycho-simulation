// TODO: remove skips for clippy

use std::io;

use ethers::{prelude::ProviderError, types::U256};
use serde_json::Error as SerdeError;
use thiserror::Error;

use crate::{
    evm::{simulation::SimulationError, tycho_db::PreCachedDB},
    protocol::vm::state::VMPoolState,
};

/// VM specific errors.
/// Variants:
/// - `AbiError`: Represents an error when loading the ABI file, encapsulating a `FileError`.
/// - `EncodingError`: Denotes an error in encoding data.
/// - `SimulationFailure`: Wraps errors that occur during simulation, containing a
///   `SimulationError`.
/// - `DecodingError`: Indicates an error in decoding data.
/// - `RPCError`: Indicates an error related to RPC interaction.
/// - `UnsupportedCapability`: Denotes an error when a pool state does not support a necessary
///   capability.
/// - `UninitializedAdapter`: Indicates an error when trying to use the Adapter before initializing
///   it.
/// - `CapabilityRetrievalFailure`: Indicates an error when trying to retrieve capabilities.
/// - `EngineNotSet`: Indicates an error when trying to use the engine before setting it. the
///   adapter.
/// - `SellAmountTooHigh`: Indicates an error when the sell amount is higher than the sell limit.
#[derive(Error, Debug)]
pub enum VMError {
    #[error("ABI loading error: {0}")]
    AbiError(FileError),
    #[error("Encoding error: {0}")]
    EncodingError(String),
    #[error("Simulation failure error: {0}")]
    SimulationFailure(SimulationError),
    #[error("Decoding error: {0}")]
    DecodingError(String),
    #[error("RPC related error {0}")]
    RpcError(RpcError),
    #[error("Unsupported Capability: {0}")]
    UnsupportedCapability(String),
    #[error("Adapter not initialized: {0}")]
    UninitializedAdapter(String),
    #[error("Engine not set")]
    EngineNotSet(),
    #[error("Sell amount is higher than sell limit")]
    SellAmountTooHigh(U256, U256, VMPoolState<PreCachedDB>, U256),
}

#[derive(Debug, Error)]
pub enum FileError {
    /// Occurs when the ABI file cannot be read
    #[error("Malformed ABI error: {0}")]
    MalformedABI(String),
    /// Occurs when the parent directory of the current file cannot be retrieved
    #[error("Structure error {0}")]
    Structure(String),
    /// Occurs when a bad file path was given, which cannot be converted to string.
    #[error("File path conversion error {0}")]
    FilePath(String),
    #[error("I/O error {0}")]
    Io(io::Error),
    #[error("Json parsing error {0}")]
    Parse(SerdeError),
}

impl From<io::Error> for FileError {
    fn from(err: io::Error) -> Self {
        FileError::Io(err)
    }
}

impl From<SerdeError> for FileError {
    fn from(err: SerdeError) -> Self {
        FileError::Parse(err)
    }
}

<<<<<<< HEAD
impl From<FileError> for TychoSimulationError {
    fn from(err: FileError) -> Self {
        TychoSimulationError::AbiError(err)
    }
}

impl From<SimulationError> for TychoSimulationError {
    fn from(err: SimulationError) -> Self {
        TychoSimulationError::SimulationFailure(err)
    }
}

=======
>>>>>>> 4a8d7b81
#[derive(Debug, Error)]
pub enum RpcError {
    #[error("Invalid Request: {0}")]
    InvalidRequest(String),
    #[error("Invalid Response: {0}")]
    InvalidResponse(ProviderError),
    #[error("Empty Response")]
    EmptyResponse(),
}

impl From<RpcError> for VMError {
    fn from(err: RpcError) -> Self {
        VMError::RpcError(err)
    }
}

impl From<FileError> for VMError {
    fn from(err: FileError) -> Self {
        VMError::AbiError(err)
    }
}

impl From<ethers::abi::Error> for VMError {
    fn from(err: ethers::abi::Error) -> Self {
        VMError::DecodingError(err.to_string())
    }
}<|MERGE_RESOLUTION|>--- conflicted
+++ resolved
@@ -78,21 +78,6 @@
     }
 }
 
-<<<<<<< HEAD
-impl From<FileError> for TychoSimulationError {
-    fn from(err: FileError) -> Self {
-        TychoSimulationError::AbiError(err)
-    }
-}
-
-impl From<SimulationError> for TychoSimulationError {
-    fn from(err: SimulationError) -> Self {
-        TychoSimulationError::SimulationFailure(err)
-    }
-}
-
-=======
->>>>>>> 4a8d7b81
 #[derive(Debug, Error)]
 pub enum RpcError {
     #[error("Invalid Request: {0}")]
