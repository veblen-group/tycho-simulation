// TODO: remove skip for clippy dead_code check
#![allow(dead_code)]

use std::{
    any::Any,
    collections::{HashMap, HashSet},
};

use chrono::Utc;
use ethers::{
    abi::{decode, ParamType},
    prelude::U256,
    types::H160,
    utils::to_checksum,
};
use itertools::Itertools;
use revm::{
    primitives::{
        alloy_primitives::Keccak256, keccak256, AccountInfo, Address as rAddress, Bytecode, Bytes,
        B256, KECCAK_EMPTY, U256 as rU256,
    },
    DatabaseRef,
};
use tracing::warn;
<<<<<<< HEAD
=======

>>>>>>> ad701856
use tycho_core::dto::ProtocolStateDelta;

use crate::{
    evm::{
        simulation::{SimulationEngine, SimulationParameters},
        simulation_db::BlockHeader,
        tycho_db::PreCachedDB,
    },
    models::ERC20Token,
<<<<<<< HEAD
    protocol::vm::{
        constants::{ADAPTER_ADDRESS, EXTERNAL_ACCOUNT, MAX_BALANCE},
        engine::{create_engine, SHARED_TYCHO_DB},
        tycho_simulation_contract::TychoSimulationContract,
        utils::{get_code_for_contract, get_contract_bytecode},
    },
};
// Necessary for the init_account method to be in scope
#[allow(unused_imports)]
use crate::evm::engine_db_interface::EngineDatabaseInterface;
#[allow(unused_imports)]
use crate::protocol::{
    errors::{TransitionError, TychoSimulationError},
    events::{EVMLogMeta, LogIndex},
    models::GetAmountOutResult,
    state::{ProtocolEvent, ProtocolSim},
    vm::errors::VMError,
};
// Necessary for the init_account method to be in scope
use crate::protocol::vm::{
    erc20_overwrite_factory::{ERC20OverwriteFactory, Overwrites},
    models::Capability,
    utils::SlotId,
};
=======
    protocol::{
        errors::{SimulationError, TransitionError},
        events::{EVMLogMeta, LogIndex},
        models::GetAmountOutResult,
        state::{ProtocolEvent, ProtocolSim},
        vm::{
            constants::{ADAPTER_ADDRESS, EXTERNAL_ACCOUNT, MAX_BALANCE},
            engine::{create_engine, SHARED_TYCHO_DB},
            erc20_overwrite_factory::{ERC20OverwriteFactory, Overwrites},
            models::Capability,
            tycho_simulation_contract::TychoSimulationContract,
            utils::{get_code_for_contract, get_contract_bytecode, SlotId},
        },
    },
};

// Necessary for the init_account method to be in scope
#[allow(unused_imports)]
use crate::evm::engine_db_interface::EngineDatabaseInterface;
>>>>>>> ad701856

#[derive(Clone, Debug)]
pub struct VMPoolState<D: DatabaseRef + EngineDatabaseInterface + Clone> {
    /// The pool's identifier
    pub id: String,
    /// The pools tokens
    pub tokens: Vec<ERC20Token>,
    /// The current block, will be used to set vm context
    pub block: BlockHeader,
    /// The pools token balances
    pub balances: HashMap<H160, U256>,
    /// The contract address for where protocol balances are stored (i.e. a vault contract).
    /// If given, balances will be overwritten here instead of on the pool contract during
    /// simulations
    pub balance_owner: Option<H160>,
    /// Spot prices of the pool by token pair
    pub spot_prices: HashMap<(H160, H160), f64>,
    /// The supported capabilities of this pool
    pub capabilities: HashSet<Capability>,
    /// Storage overwrites that will be applied to all simulations. They will be cleared
    /// when ``clear_all_cache`` is called, i.e. usually at each block. Hence, the name.
    pub block_lasting_overwrites: HashMap<rAddress, Overwrites>,
    /// A set of all contract addresses involved in the simulation of this pool."""
    pub involved_contracts: HashSet<H160>,
    /// Allows the specification of custom storage slots for token allowances and
    /// balances. This is particularly useful for token contracts involved in protocol
    /// logic that extends beyond simple transfer functionality.
    pub token_storage_slots: HashMap<H160, (SlotId, SlotId)>,
    /// The address to bytecode map of all stateless contracts used by the protocol
    /// for simulations. If the bytecode is None, an RPC call is done to get the code from our node
    pub stateless_contracts: HashMap<String, Option<Vec<u8>>>,
    /// If set, vm will emit detailed traces about the execution
    pub trace: bool,
    engine: Option<SimulationEngine<D>>,
    /// The adapter contract. This is used to run simulations
    adapter_contract: Option<TychoSimulationContract<D>>,
}

impl VMPoolState<PreCachedDB> {
    #[allow(clippy::too_many_arguments)]
    pub async fn new(
        id: String,
        tokens: Vec<ERC20Token>,
        block: BlockHeader,
        balances: HashMap<H160, U256>,
        balance_owner: Option<H160>,
        adapter_contract_path: String,
        capabilities: HashSet<Capability>,
        block_lasting_overwrites: HashMap<rAddress, Overwrites>,
        involved_contracts: HashSet<H160>,
        token_storage_slots: HashMap<H160, (SlotId, SlotId)>,
        stateless_contracts: HashMap<String, Option<Vec<u8>>>,
        trace: bool,
    ) -> Result<Self, SimulationError> {
        let mut state = VMPoolState {
            id,
            tokens,
            block,
            balances,
            balance_owner,
            spot_prices: HashMap::new(),
            capabilities,
            block_lasting_overwrites,
            involved_contracts,
            token_storage_slots,
            stateless_contracts,
            trace,
            engine: None,
            adapter_contract: None,
        };
        state
            .set_engine(adapter_contract_path)
            .await?;
        state.adapter_contract = Some(TychoSimulationContract::new(
            *ADAPTER_ADDRESS,
            state
                .engine
                .clone()
                .ok_or_else(|| SimulationError::NotInitialized("Simulation engine".to_string()))?,
        )?);
        state.set_capabilities().await?;
        // TODO: add init_token_storage_slots() in 3796
        Ok(state)
    }

    async fn set_engine(&mut self, adapter_contract_path: String) -> Result<(), SimulationError> {
        if self.engine.is_none() {
            let token_addresses = self
                .tokens
                .iter()
                .map(|token| to_checksum(&token.address, None))
                .collect();
            let engine: SimulationEngine<_> =
                create_engine(SHARED_TYCHO_DB.clone(), token_addresses, self.trace).await;
            engine.state.init_account(
                "0x0000000000000000000000000000000000000000"
                    .parse()
                    .unwrap(),
                AccountInfo {
                    balance: Default::default(),
                    nonce: 0,
                    code_hash: KECCAK_EMPTY,
                    code: None,
                },
                None,
                false,
            );
            engine.state.init_account(
                rAddress::parse_checksummed("0x0000000000000000000000000000000000000004", None)
                    .expect("Invalid checksum for external account address"),
                AccountInfo {
                    balance: Default::default(),
                    nonce: 0,
                    code_hash: KECCAK_EMPTY,
                    code: None,
                },
                None,
                false,
            );
            let adapter_contract_code =
                get_contract_bytecode(&adapter_contract_path).map_err(SimulationError::AbiError)?;

            engine.state.init_account(
                rAddress::parse_checksummed(ADAPTER_ADDRESS.to_string(), None)
                    .expect("Invalid checksum for external account address"),
                AccountInfo {
                    balance: *MAX_BALANCE,
                    nonce: 0,
                    code_hash: B256::from(keccak256(adapter_contract_code.clone().bytes())),
                    code: Some(adapter_contract_code),
                },
                None,
                false,
            );

            for (address, bytecode) in self.stateless_contracts.iter() {
                let (code, code_hash) = if bytecode.is_none() {
                    let mut addr_str = format!("{:?}", address);
                    if addr_str.starts_with("call") {
                        addr_str = self
                            .get_address_from_call(&engine, &addr_str)?
                            .to_string();
                    }
                    let code = get_code_for_contract(&addr_str, None).await?;
                    let code_hash = B256::from(keccak256(code.clone().bytes()));
                    (Some(code), code_hash)
                } else {
                    let code =
                        Bytecode::new_raw(Bytes::from(bytecode.clone().ok_or_else(|| {
                            SimulationError::DecodingError(
                                "Byte code from stateless contracts is None".into(),
                            )
                        })?));
                    let code_hash = B256::from(keccak256(code.clone().bytes()));
                    (Some(code), code_hash)
                };
                engine.state.init_account(
                    address.parse().unwrap(),
                    AccountInfo { balance: Default::default(), nonce: 0, code_hash, code },
                    None,
                    false,
                );
            }
            self.engine = Some(engine);
            Ok(())
        } else {
            Ok(())
        }
    }

    /// Gets the address of the code - mostly used for dynamic proxy implementations. For example,
    /// some protocols have some dynamic math implementation that is given by the factory. When
    /// we swap on the pools for such protocols, it will call the factory to get the implementation
    /// and use it for the swap.
    /// This method simulates the call to the pool, which gives us the address of the
    /// implementation.
    ///
    /// # See Also
    /// [Dynamic Address Resolution Example](https://github.com/propeller-heads/propeller-protocol-lib/blob/main/docs/indexing/reserved-attributes.md#description-2)
    fn get_address_from_call(
        &self,
        engine: &SimulationEngine<PreCachedDB>,
        decoded: &str,
    ) -> Result<rAddress, SimulationError> {
        let method_name = decoded
            .split(':')
            .last()
            .ok_or_else(|| {
                SimulationError::DecodingError("Invalid decoded string format".into())
            })?;

        let selector = {
            let mut hasher = Keccak256::new();
            hasher.update(method_name.as_bytes());
            let result = hasher.finalize();
            result[..4].to_vec()
        };

        let to_address = decoded
            .split(':')
            .nth(1)
            .ok_or_else(|| {
                SimulationError::DecodingError("Invalid decoded string format".into())
            })?;

        let timestamp = Utc::now()
            .naive_utc()
            .and_utc()
            .timestamp() as u64;

        let parsed_address: rAddress = to_address
            .parse()
            .map_err(|_| SimulationError::DecodingError("Invalid address format".into()))?;

        let sim_params = SimulationParameters {
            data: selector.to_vec().into(),
            to: parsed_address,
            block_number: self.block.number,
            timestamp,
            overrides: Some(HashMap::new()),
            caller: *EXTERNAL_ACCOUNT,
            value: 0.into(),
            gas_limit: None,
        };

        let sim_result = engine
            .simulate(&sim_params)
            .map_err(SimulationError::SimulationEngineError)?;

        let address = decode(&[ParamType::Address], &sim_result.result)
            .map_err(|_| SimulationError::DecodingError("Failed to decode ABI".into()))?
            .into_iter()
            .next()
            .ok_or_else(|| {
                SimulationError::DecodingError(
                    "Couldn't retrieve address from simulation for stateless contracts".into(),
                )
            })?;

        address
            .to_string()
            .parse()
            .map_err(|_| SimulationError::DecodingError("Couldn't parse address to string".into()))
    }

    /// Ensures the pool supports the given capability
    fn ensure_capability(&self, capability: Capability) -> Result<(), SimulationError> {
        if !self.capabilities.contains(&capability) {
            return Err(SimulationError::NotFound(format!(
                "capability {:?}",
                capability.to_string()
            )));
        }
        Ok(())
    }

    async fn set_capabilities(&mut self) -> Result<(), SimulationError> {
        let mut capabilities = Vec::new();

        // Generate all permutations of tokens and retrieve capabilities
        for tokens_pair in self.tokens.iter().permutations(2) {
            // Manually unpack the inner vector
            if let [t0, t1] = &tokens_pair[..] {
                let caps = self
                    .adapter_contract
                    .clone()
                    .ok_or_else(|| SimulationError::NotInitialized("Adapter contract".to_string()))?
                    .get_capabilities(self.id.clone()[2..].to_string(), t0.address, t1.address)
                    .await?;
                capabilities.push(caps);
            }
        }

        // Find the maximum capabilities length
        let max_capabilities = capabilities
            .iter()
            .map(|c| c.len())
            .max()
            .unwrap_or(0);

        // Intersect all capability sets
        let common_capabilities: HashSet<_> = capabilities
            .iter()
            .fold(capabilities[0].clone(), |acc, cap| acc.intersection(cap).cloned().collect());

        self.capabilities = common_capabilities;

        // Check for mismatches in capabilities
        if self.capabilities.len() < max_capabilities {
            warn!(
                "Warning: Pool {} has different capabilities depending on the token pair!",
                self.id
            );
        }
        Ok(())
    }

    pub async fn set_spot_prices(
        &mut self,
        tokens: Vec<ERC20Token>,
    ) -> Result<(), SimulationError> {
        self.ensure_capability(Capability::PriceFunction)?;
        for [sell_token, buy_token] in tokens
            .iter()
            .permutations(2)
            .map(|p| [p[0], p[1]])
        {
            let sell_amount_limit = self
                .get_sell_amount_limit(vec![(*sell_token).clone(), (*buy_token).clone()])
                .await?;
            let price_result = self
                .adapter_contract
                .clone()
                .ok_or_else(|| SimulationError::NotInitialized("Adapter contract".to_string()))?
                .price(
                    self.id.clone()[2..].to_string(),
                    sell_token.address,
                    buy_token.address,
                    vec![sell_amount_limit / U256::from(100)],
                    self.block.number,
                    Some(self.block_lasting_overwrites.clone()),
                )
                .await?;

            let price = if self
                .capabilities
                .contains(&Capability::ScaledPrice)
            {
                *price_result.first().ok_or_else(|| {
                    SimulationError::DecodingError("Spot price is not a u64".to_string())
                })?
            } else {
                let unscaled_price = price_result.first().ok_or_else(|| {
                    SimulationError::DecodingError("Spot price is not a u64".to_string())
                })?;
                *unscaled_price * 10f64.powi(sell_token.decimals as i32) /
                    10f64.powi(buy_token.decimals as i32)
            };

            self.spot_prices
                .insert((sell_token.address, buy_token.address), price);
        }
        Ok(())
    }

    /// Retrieves the sell amount limit for a given pair of tokens, where the first token is treated
    /// as the sell token and the second as the buy token. The order of tokens in the input vector
    /// is significant and determines the direction of the price query.
    async fn get_sell_amount_limit(
        &mut self,
        tokens: Vec<ERC20Token>,
    ) -> Result<U256, SimulationError> {
        let binding = self
            .adapter_contract
            .clone()
            .ok_or_else(|| SimulationError::NotInitialized("Adapter contract".to_string()))?;
        let limits = binding
            .get_limits(
                self.id.clone()[2..].to_string(),
                tokens[0].address,
                tokens[1].address,
                self.block.number,
                Some(
                    self.get_overwrites(
                        tokens,
                        U256::from_big_endian(
                            &(*MAX_BALANCE / rU256::from(100)).to_be_bytes::<32>(),
                        ),
                    )
                    .await?,
                ),
            )
            .await;

        Ok(limits?.0)
    }

    pub async fn get_overwrites(
        &mut self,
        tokens: Vec<ERC20Token>,
        max_amount: U256,
    ) -> Result<HashMap<rAddress, Overwrites>, SimulationError> {
        let token_overwrites = self
            .get_token_overwrites(tokens, max_amount)
            .await?;

        // Merge `block_lasting_overwrites` with `token_overwrites`
        let merged_overwrites =
            self.merge(&self.block_lasting_overwrites.clone(), &token_overwrites);

        self.block_lasting_overwrites = merged_overwrites.clone();
        Ok(merged_overwrites)
    }

    async fn get_token_overwrites(
        &self,
        tokens: Vec<ERC20Token>,
        max_amount: U256,
    ) -> Result<HashMap<rAddress, Overwrites>, SimulationError> {
        let sell_token = &tokens[0].clone();
        let mut res: Vec<HashMap<rAddress, Overwrites>> = Vec::new();
        if !self
            .capabilities
            .contains(&Capability::TokenBalanceIndependent)
        {
            res.push(self.get_balance_overwrites(tokens)?);
        }
        let mut overwrites = ERC20OverwriteFactory::new(
            rAddress::from_slice(&sell_token.address.0),
            *self
                .token_storage_slots
                .get(&sell_token.address)
                .unwrap_or(&(SlotId::from(0), SlotId::from(1))),
        );

        overwrites.set_balance(max_amount, H160::from_slice(&*EXTERNAL_ACCOUNT.0));

        // Set allowance for ADAPTER_ADDRESS to max_amount
        overwrites.set_allowance(
            max_amount,
            H160::from_slice(&*ADAPTER_ADDRESS.0),
            H160::from_slice(&*EXTERNAL_ACCOUNT.0),
        );

        res.push(overwrites.get_overwrites());

        // Merge all overwrites into a single HashMap
        Ok(res
            .into_iter()
            .fold(HashMap::new(), |acc, overwrite| self.merge(&acc, &overwrite)))
    }

    fn get_balance_overwrites(
        &self,
        tokens: Vec<ERC20Token>,
    ) -> Result<HashMap<rAddress, Overwrites>, SimulationError> {
        let mut balance_overwrites: HashMap<rAddress, Overwrites> = HashMap::new();
        let address = match self.balance_owner {
            Some(address) => Ok(address),
            None => self
                .id
                .parse()
                .map_err(|_| SimulationError::EncodingError("Pool ID is not an address".into())),
        }?;

        for token in &tokens {
            let slots = if self
                .involved_contracts
                .contains(&token.address)
            {
                self.token_storage_slots
                    .get(&token.address)
                    .cloned()
                    .ok_or_else(|| {
                        SimulationError::EncodingError("Token storage slots not found".into())
                    })?
            } else {
                (SlotId::from(0), SlotId::from(1))
            };

            let mut overwrites = ERC20OverwriteFactory::new(rAddress::from(token.address.0), slots);
            overwrites.set_balance(
                self.balances
                    .get(&token.address)
                    .cloned()
                    .unwrap_or_default(),
                address,
            );
            balance_overwrites.extend(overwrites.get_overwrites());
        }
        Ok(balance_overwrites)
    }

    fn merge(
        &self,
        target: &HashMap<rAddress, Overwrites>,
        source: &HashMap<rAddress, Overwrites>,
    ) -> HashMap<rAddress, Overwrites> {
        let mut merged = target.clone();

        for (key, source_inner) in source {
            merged
                .entry(*key)
                .or_default()
                .extend(source_inner.clone());
        }

        merged
    }

    async fn get_amount_out(
        &self,
        sell_token: ERC20Token,
        sell_amount: U256,
        buy_token: ERC20Token,
    ) -> Result<GetAmountOutResult, TychoSimulationError> {
        let mut sell_amount_respecting_limit = sell_amount;
        let mut sell_amount_exceeds_limit = false;

        let sell_amount_limit = self
            .clone()
            .get_sell_amount_limit(vec![sell_token.clone(), buy_token.clone()])
            .await?;

        if self
            .capabilities
            .contains(&Capability::HardLimits) &&
            sell_amount_limit < sell_amount
        {
            sell_amount_respecting_limit = sell_amount_limit;
            sell_amount_exceeds_limit = true;
        }

        let overwrites = self
            .clone()
            .get_overwrites(vec![sell_token.clone(), buy_token.clone()], sell_amount_limit)
            .await?;

        let pool_id = self.clone().id;

        let (trade, state_changes) = self
            .adapter_contract
            .clone()
            .ok_or_else(|| {
                VMError::UninitializedAdapter(
                    "Adapter contract must be initialized before setting capabilities".to_string(),
                )
            })?
            .swap(
                pool_id[2..].to_string(),
                sell_token.clone().address,
                buy_token.clone().address,
                false,
                sell_amount_respecting_limit,
                self.block.number,
                Some(overwrites),
            )
            .await?;

        let mut new_state = self.clone();

        // Apply state changes to the new state
        for (address, state_update) in state_changes {
            if let Some(storage) = state_update.storage {
                for (slot, value) in storage {
                    let slot_str = slot.to_string();
                    let value_str = value.to_string();

                    new_state
                        .block_lasting_overwrites
                        .entry(address)
                        .or_default()
                        .insert(
                            U256::from_dec_str(&slot_str).map_err(|_| {
                                VMError::DecodingError("Failed to decode slot index".to_string())
                            })?,
                            U256::from_dec_str(&value_str).map_err(|_| {
                                VMError::DecodingError(
                                    "Failed to decode slot overwrite".to_string(),
                                )
                            })?,
                        );
                }
            }
        }

        // Update spot prices
        let new_price = trade.price;
        if new_price != 0.0f64 {
            new_state
                .spot_prices
                .insert((sell_token.address, buy_token.address), new_price);
            new_state
                .spot_prices
                .insert((buy_token.address, sell_token.address), 1.0f64 / new_price);
        }

        let buy_amount = trade.received_amount;

        if sell_amount_exceeds_limit {
            return Err(TychoSimulationError::from(VMError::SellAmountTooHigh(
                // Partial buy amount and gas used
                buy_amount,
                trade.gas_used,
                new_state,
                sell_amount_limit,
            )));
        }
        Ok(GetAmountOutResult::new(buy_amount, trade.gas_used, Box::new(new_state.clone())))
    }
}

impl ProtocolSim for VMPoolState<PreCachedDB> {
    fn fee(&self) -> f64 {
        todo!()
    }

    fn spot_price(&self, base: &ERC20Token, quote: &ERC20Token) -> Result<f64, SimulationError> {
        self.spot_prices
            .get(&(base.address, quote.address))
            .cloned()
            .ok_or(SimulationError::NotFound("Spot prices".to_string()))
    }

    fn get_amount_out(
        &self,
        _amount_in: U256,
        _token_in: &ERC20Token,
        _token_out: &ERC20Token,
    ) -> Result<GetAmountOutResult, SimulationError> {
        todo!()
    }

    fn delta_transition(
        &mut self,
        _delta: ProtocolStateDelta,
    ) -> Result<(), TransitionError<String>> {
        todo!()
    }

    fn event_transition(
        &mut self,
        _protocol_event: Box<dyn ProtocolEvent>,
        _log: &EVMLogMeta,
    ) -> Result<(), TransitionError<LogIndex>> {
        todo!()
    }

    fn clone_box(&self) -> Box<dyn ProtocolSim> {
        Box::new(self.clone())
    }

    fn as_any(&self) -> &dyn Any {
        self
    }

    fn eq(&self, other: &dyn ProtocolSim) -> bool {
        if let Some(other_state) = other
            .as_any()
            .downcast_ref::<VMPoolState<PreCachedDB>>()
        {
            self.id == other_state.id
        } else {
            false
        }
    }
}

#[cfg(test)]
mod tests {
    use std::{
        collections::{HashMap, HashSet},
        fs::File,
        path::Path,
        str::FromStr,
    };

    use ethers::{
        prelude::{H256, U256},
        types::Address as EthAddress,
    };
    use serde_json::Value;

    use crate::{
        evm::{simulation_db::BlockHeader, tycho_models::AccountUpdate},
        models::ERC20Token,
        protocol::vm::models::Capability,
    };

    use super::*;

    async fn setup_db(asset_path: &Path) -> Result<(), Box<dyn std::error::Error>> {
        let file = File::open(asset_path)?;
        let data: Value = serde_json::from_reader(file)?;

        let accounts: Vec<AccountUpdate> = serde_json::from_value(data["accounts"].clone())
            .expect("Expected accounts to match AccountUpdate structure");

        let db = SHARED_TYCHO_DB.clone();
        let engine: SimulationEngine<_> = create_engine(db.clone(), vec![], false).await;

        let block = BlockHeader {
            number: 20463609,
            hash: H256::from_str(
                "0x4315fd1afc25cc2ebc72029c543293f9fd833eeb305e2e30159459c827733b1b",
            )?,
            timestamp: 1722875891,
        };

        for account in accounts.clone() {
            engine.state.init_account(
                account.address,
                AccountInfo {
                    balance: account.balance.unwrap_or_default(),
                    nonce: 0u64,
                    code_hash: KECCAK_EMPTY,
                    code: account
                        .code
                        .clone()
                        .map(|arg0: Vec<u8>| Bytecode::new_raw(arg0.into())),
                },
                None,
                false,
            );
        }
        let db_write = db.write().await;
        db_write
            .update(accounts, Some(block))
            .await;

        let onchain_bytecode = revm::precompile::Bytes::from(ethers::utils::hex::decode("608060405234801561000f575f80fd5b50600436106100a6575f3560e01c8063395093511161006e578063395093511461011f57806370a082311461013257806395d89b411461015a578063a457c2d714610162578063a9059cbb14610175578063dd62ed3e14610188575f80fd5b806306fdde03146100aa578063095ea7b3146100c857806318160ddd146100eb57806323b872dd146100fd578063313ce56714610110575b5f80fd5b6100b261019b565b6040516100bf91906105b9565b60405180910390f35b6100db6100d636600461061f565b61022b565b60405190151581526020016100bf565b6002545b6040519081526020016100bf565b6100db61010b366004610647565b610244565b604051601281526020016100bf565b6100db61012d36600461061f565b610267565b6100ef610140366004610680565b6001600160a01b03165f9081526020819052604090205490565b6100b2610288565b6100db61017036600461061f565b610297565b6100db61018336600461061f565b6102f2565b6100ef6101963660046106a0565b6102ff565b6060600380546101aa906106d1565b80601f01602080910402602001604051908101604052809291908181526020018280546101d6906106d1565b80156102215780601f106101f857610100808354040283529160200191610221565b820191905f5260205f20905b81548152906001019060200180831161020457829003601f168201915b5050505050905090565b5f33610238818585610329565b60019150505b92915050565b5f336102518582856103dc565b61025c85858561043e565b506001949350505050565b5f3361023881858561027983836102ff565b6102839190610709565b610329565b6060600480546101aa906106d1565b5f33816102a482866102ff565b9050838110156102e557604051632983c0c360e21b81526001600160a01b038616600482015260248101829052604481018590526064015b60405180910390fd5b61025c8286868403610329565b5f3361023881858561043e565b6001600160a01b039182165f90815260016020908152604080832093909416825291909152205490565b6001600160a01b0383166103525760405163e602df0560e01b81525f60048201526024016102dc565b6001600160a01b03821661037b57604051634a1406b160e11b81525f60048201526024016102dc565b6001600160a01b038381165f8181526001602090815260408083209487168084529482529182902085905590518481527f8c5be1e5ebec7d5bd14f71427d1e84f3dd0314c0f7b2291e5b200ac8c7c3b92591015b60405180910390a3505050565b5f6103e784846102ff565b90505f198114610438578181101561042b57604051637dc7a0d960e11b81526001600160a01b038416600482015260248101829052604481018390526064016102dc565b6104388484848403610329565b50505050565b6001600160a01b03831661046757604051634b637e8f60e11b81525f60048201526024016102dc565b6001600160a01b0382166104905760405163ec442f0560e01b81525f60048201526024016102dc565b61049b8383836104a0565b505050565b6001600160a01b0383166104ca578060025f8282546104bf9190610709565b9091555061053a9050565b6001600160a01b0383165f908152602081905260409020548181101561051c5760405163391434e360e21b81526001600160a01b038516600482015260248101829052604481018390526064016102dc565b6001600160a01b0384165f9081526020819052604090209082900390555b6001600160a01b03821661055657600280548290039055610574565b6001600160a01b0382165f9081526020819052604090208054820190555b816001600160a01b0316836001600160a01b03167fddf252ad1be2c89b69c2b068fc378daa952ba7f163c4a11628f55a4df523b3ef836040516103cf91815260200190565b5f6020808352835180828501525f5b818110156105e4578581018301518582016040015282016105c8565b505f604082860101526040601f19601f8301168501019250505092915050565b80356001600160a01b038116811461061a575f80fd5b919050565b5f8060408385031215610630575f80fd5b61063983610604565b946020939093013593505050565b5f805f60608486031215610659575f80fd5b61066284610604565b925061067060208501610604565b9150604084013590509250925092565b5f60208284031215610690575f80fd5b61069982610604565b9392505050565b5f80604083850312156106b1575f80fd5b6106ba83610604565b91506106c860208401610604565b90509250929050565b600181811c908216806106e557607f821691505b60208210810361070357634e487b7160e01b5f52602260045260245ffd5b50919050565b8082018082111561023e57634e487b7160e01b5f52601160045260245ffdfea2646970667358221220dfc123d5852c9246ea16b645b377b4436e2f778438195cc6d6c435e8c73a20e764736f6c63430008140033000000000000000000000000000000000000000000000000000000000000000000")?);
        let code = Bytecode::new_raw(onchain_bytecode);
        let contract_acc_info = AccountInfo::new(rU256::from(0), 0, code.hash_slow(), code);

        // Adding permanent storage for balance and approval - necessary for amount out calculation
        let mut storage = HashMap::default();
        // balance of EOA
        storage.insert(
            rU256::from_str(
                "110136159478993350616340414857413728709904511599989695046923576775517543504731",
            )
            .unwrap(),
            rU256::from_str("2500000000000000000000000000000000000").unwrap(),
        );
        // allowance for Adapter contract to spend EOA's DAI
        storage.insert(
            rU256::from_str(
                "58546993237423525698686728856645416951692145960565761888391937184176623942864",
            )
            .unwrap(),
            rU256::from_str("2500000000000000000000000000000000000").unwrap(),
        );
        let dai = ERC20Token::new(
            "0x6b175474e89094c44da98b954eedeac495271d0f",
            18,
            "DAI",
            U256::from(10_000),
        );
        db_write.init_account(
            rAddress::from_slice(dai.address.as_bytes()),
            contract_acc_info,
            Some(storage),
            true,
        );
        Ok(())
    }

    async fn setup_pool_state() -> VMPoolState<PreCachedDB> {
        setup_db("src/protocol/vm/assets/balancer_contract_storage_block_20463609.json".as_ref())
            .await
            .expect("Failed to set up database");

        let dai = ERC20Token::new(
            "0x6b175474e89094c44da98b954eedeac495271d0f",
            18,
            "DAI",
            U256::from(10_000),
        );
        let bal = ERC20Token::new(
            "0xba100000625a3754423978a60c9317c58a424e3d",
            18,
            "BAL",
            U256::from(10_000),
        );

        let tokens = vec![dai.clone(), bal.clone()];
        let block = BlockHeader {
            number: 18485417,
            hash: H256::from_str(
                "0x28d41d40f2ac275a4f5f621a636b9016b527d11d37d610a45ac3a821346ebf8c",
            )
            .expect("Invalid block hash"),
            timestamp: 0,
        };

        let pool_id: String =
            "0x4626d81b3a1711beb79f4cecff2413886d461677000200000000000000000011".into();

        VMPoolState::<PreCachedDB>::new(
            pool_id,
            tokens,
            block,
            HashMap::from([
                (
                    EthAddress::from(dai.address.0),
                    U256::from_dec_str("178754012737301807104").unwrap(),
                ),
                (
                    EthAddress::from(bal.address.0),
                    U256::from_dec_str("91082987763369885696").unwrap(),
                ),
            ]),
            Some(EthAddress::from_str("0xBA12222222228d8Ba445958a75a0704d566BF2C8").unwrap()),
            "src/protocol/vm/assets/BalancerV2SwapAdapter.evm.runtime".to_string(),
            HashSet::new(),
            HashMap::new(),
            HashSet::new(),
            HashMap::new(),
            HashMap::new(),
            false,
        )
        .await
        .expect("Failed to initialize pool state")
    }

    #[tokio::test]
    async fn test_init() {
        setup_db("src/protocol/vm/assets/balancer_contract_storage_block_20463609.json".as_ref())
            .await
            .unwrap();

        let pool_state = setup_pool_state().await;

        let expected_capabilities = vec![
            Capability::SellSide,
            Capability::BuySide,
            Capability::PriceFunction,
            Capability::HardLimits,
        ]
        .into_iter()
        .collect::<HashSet<_>>();

        let capabilities_adapter_contract = pool_state
            .clone()
            .adapter_contract
            .unwrap()
            .get_capabilities(
                pool_state.id[2..].to_string(),
                pool_state.tokens[0].address,
                pool_state.tokens[1].address,
            )
            .await
            .unwrap();

        assert_eq!(capabilities_adapter_contract, expected_capabilities.clone());

        let capabilities_state = pool_state.clone().capabilities;

        assert_eq!(capabilities_state, expected_capabilities.clone());

        for capability in expected_capabilities.clone() {
            assert!(pool_state
                .clone()
                .ensure_capability(capability)
                .is_ok());
        }

        assert!(pool_state
            .clone()
            .ensure_capability(Capability::MarginalPrice)
            .is_err());
    }

    #[tokio::test]
    async fn test_get_amount_out() {
        setup_db("src/protocol/vm/assets/balancer_contract_storage_block_20463609.json".as_ref())
            .await
            .unwrap();

        let pool_state = setup_pool_state().await;

        let result = pool_state
            .get_amount_out(
                pool_state.tokens[0].clone(),
                U256::from_dec_str("1000000000000000000").unwrap(),
                pool_state.tokens[1].clone(),
            )
            .await
            .unwrap();
        let new_state = result
            .new_state
            .as_any()
            .downcast_ref::<VMPoolState<PreCachedDB>>()
            .unwrap();
        assert_eq!(result.amount, U256::from_dec_str("137780051463393923").unwrap());
        assert_eq!(result.gas, U256::from_dec_str("72523").unwrap());
        assert_ne!(new_state.spot_prices, pool_state.spot_prices);
    }

    #[tokio::test]
    async fn test_get_amount_out_dust() {
        setup_db("src/protocol/vm/assets/balancer_contract_storage_block_20463609.json".as_ref())
            .await
            .unwrap();

        let pool_state = setup_pool_state().await;

        let result = pool_state
            .get_amount_out(
                pool_state.tokens[0].clone(),
                U256::from(1),
                pool_state.tokens[1].clone(),
            )
            .await
            .unwrap();

        let new_state = result
            .new_state
            .as_any()
            .downcast_ref::<VMPoolState<PreCachedDB>>()
            .unwrap();
        assert_eq!(result.amount, U256::from(0));
        assert_eq!(result.gas, U256::from(68656));
        assert_eq!(new_state.spot_prices, pool_state.spot_prices)
    }

    #[tokio::test]
    async fn test_get_amount_out_sell_limit() {
        setup_db("src/protocol/vm/assets/balancer_contract_storage_block_20463609.json".as_ref())
            .await
            .unwrap();

        let pool_state = setup_pool_state().await;

        let result = pool_state
            .get_amount_out(
                pool_state.tokens[0].clone(),
                // sell limit is 100279494253364362835
                U256::from_dec_str("100379494253364362835").unwrap(),
                pool_state.tokens[1].clone(),
            )
            .await;

        assert!(result.is_err());
        match result {
            Err(e) => {
                assert!(matches!(
                    e,
                    TychoSimulationError::VMError(VMError::SellAmountTooHigh(_, _, _, _))
                ));
            }
            _ => panic!("Test failed: was expecting an Err value"),
        };
    }

    #[tokio::test]
    async fn test_get_sell_amount_limit() {
        let mut pool_state = setup_pool_state().await;
        let dai_limit = pool_state
            .get_sell_amount_limit(vec![pool_state.tokens[0].clone(), pool_state.tokens[1].clone()])
            .await
            .unwrap();
        assert_eq!(dai_limit, U256::from_dec_str("100279494253364362835").unwrap());

        let bal_limit = pool_state
            .get_sell_amount_limit(vec![pool_state.tokens[1].clone(), pool_state.tokens[0].clone()])
            .await
            .unwrap();
        assert_eq!(bal_limit, U256::from_dec_str("13997408640689987484").unwrap());
    }

    #[tokio::test]
    async fn test_set_spot_prices() {
        let mut pool_state = setup_pool_state().await;

        pool_state
            .set_spot_prices(pool_state.tokens.clone())
            .await
            .unwrap();

        let dai_bal_spot_price = pool_state
            .spot_prices
            .get(&(pool_state.tokens[0].address, pool_state.tokens[1].address))
            .unwrap();
        let bal_dai_spot_price = pool_state
            .spot_prices
            .get(&(pool_state.tokens[1].address, pool_state.tokens[0].address))
            .unwrap();
        assert_eq!(dai_bal_spot_price, &0.137_778_914_319_047_9);
        assert_eq!(bal_dai_spot_price, &7.071_503_245_428_246);
    }
}<|MERGE_RESOLUTION|>--- conflicted
+++ resolved
@@ -22,10 +22,6 @@
     DatabaseRef,
 };
 use tracing::warn;
-<<<<<<< HEAD
-=======
-
->>>>>>> ad701856
 use tycho_core::dto::ProtocolStateDelta;
 
 use crate::{
@@ -35,32 +31,6 @@
         tycho_db::PreCachedDB,
     },
     models::ERC20Token,
-<<<<<<< HEAD
-    protocol::vm::{
-        constants::{ADAPTER_ADDRESS, EXTERNAL_ACCOUNT, MAX_BALANCE},
-        engine::{create_engine, SHARED_TYCHO_DB},
-        tycho_simulation_contract::TychoSimulationContract,
-        utils::{get_code_for_contract, get_contract_bytecode},
-    },
-};
-// Necessary for the init_account method to be in scope
-#[allow(unused_imports)]
-use crate::evm::engine_db_interface::EngineDatabaseInterface;
-#[allow(unused_imports)]
-use crate::protocol::{
-    errors::{TransitionError, TychoSimulationError},
-    events::{EVMLogMeta, LogIndex},
-    models::GetAmountOutResult,
-    state::{ProtocolEvent, ProtocolSim},
-    vm::errors::VMError,
-};
-// Necessary for the init_account method to be in scope
-use crate::protocol::vm::{
-    erc20_overwrite_factory::{ERC20OverwriteFactory, Overwrites},
-    models::Capability,
-    utils::SlotId,
-};
-=======
     protocol::{
         errors::{SimulationError, TransitionError},
         events::{EVMLogMeta, LogIndex},
@@ -80,7 +50,6 @@
 // Necessary for the init_account method to be in scope
 #[allow(unused_imports)]
 use crate::evm::engine_db_interface::EngineDatabaseInterface;
->>>>>>> ad701856
 
 #[derive(Clone, Debug)]
 pub struct VMPoolState<D: DatabaseRef + EngineDatabaseInterface + Clone> {
