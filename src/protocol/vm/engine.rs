--- conflicted
+++ resolved
@@ -92,121 +92,4 @@
     }
 
     vm_updates
-<<<<<<< HEAD
-=======
-}
-
-#[cfg(test)]
-mod tests {
-    use super::*;
-    use revm::{
-        precompile::B256,
-        primitives::{Address, Bytecode, U256},
-    };
-    use rstest::rstest;
-    use std::{cell::RefCell, collections::HashMap};
-
-    // Mock Database implementation for testing
-    #[derive(Clone, Default)]
-    struct MockDatabase {
-        data: RefCell<HashMap<Address, AccountInfo>>,
-    }
-
-    impl EngineDatabaseInterface for MockDatabase {
-        type Error = String;
-
-        fn init_account(
-            &self,
-            address: Address,
-            account: AccountInfo,
-            _permanent_storage: Option<HashMap<U256, U256>>,
-            _mocked: bool,
-        ) {
-            self.data
-                .borrow_mut()
-                .insert(address, account);
-        }
-
-        fn clear_temp_storage(&mut self) {
-            // Do nothing
-        }
-    }
-
-    impl DatabaseRef for MockDatabase {
-        type Error = String;
-
-        fn basic_ref(&self, _address: Address) -> Result<Option<AccountInfo>, Self::Error> {
-            Ok(Some(AccountInfo {
-                balance: U256::ZERO,
-                nonce: 0,
-                code_hash: B256::default(),
-                code: None,
-            }))
-        }
-
-        fn code_by_hash_ref(&self, _code_hash: B256) -> Result<Bytecode, Self::Error> {
-            Ok(Bytecode::new())
-        }
-
-        fn storage_ref(&self, _address: Address, _index: U256) -> Result<U256, Self::Error> {
-            Ok(U256::ZERO)
-        }
-
-        fn block_hash_ref(&self, _number: u64) -> Result<B256, Self::Error> {
-            Ok(B256::default())
-        }
-    }
-
-    unsafe impl Send for MockDatabase {}
-    unsafe impl Sync for MockDatabase {}
-
-    #[rstest]
-    fn test_create_engine() {
-        let db = MockDatabase::default();
-        let tokens = vec![
-            "0xA0b86991c6218b36c1d19D4a2e9Eb0cE3606eB48".to_string(),
-            "0xC02aaA39b223FE8D0A0e5C4F27eAD9083C756Cc2".to_string(),
-        ];
-
-        let engine = create_engine(db, tokens.clone(), false);
-
-        let state_data = engine.unwrap().state.data;
-        // Verify all tokens are initialized
-        for token in tokens {
-            let token_address = Address::parse_checksummed(token, None).expect("valid checksum");
-            let account = state_data
-                .borrow()
-                .get(&token_address)
-                .unwrap()
-                .clone();
-            assert_eq!(account.balance, U256::default());
-            assert_eq!(account.nonce, 0);
-            assert_eq!(account.code_hash, KECCAK_EMPTY);
-            assert!(account.code.is_some());
-        }
-
-        // Verify external account initialization
-        let external_account_address = *EXTERNAL_ACCOUNT;
-        let external_account = state_data
-            .borrow()
-            .get(&external_account_address)
-            .unwrap()
-            .clone();
-        assert_eq!(external_account.balance, *MAX_BALANCE);
-        assert_eq!(external_account.nonce, 0);
-        assert_eq!(external_account.code_hash, KECCAK_EMPTY);
-        assert!(external_account.code.is_none());
-    }
-
-    #[rstest]
-    fn test_create_engine_with_trace() {
-        let db = MockDatabase::default();
-        let tokens = vec!["0xA0b86991c6218b36c1d19D4a2e9Eb0cE3606eB48".to_string()];
-
-        let engine = create_engine(db, tokens, true);
-
-        // Verify trace flag is set
-        assert!(engine.unwrap().trace);
-    }
->>>>>>> ee93a735
 }