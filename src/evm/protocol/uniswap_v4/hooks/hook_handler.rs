--- conflicted
+++ resolved
@@ -117,15 +117,10 @@
     fn after_swap(
         &self,
         params: AfterSwapParameters,
-<<<<<<< HEAD
-        block: u64,
-    ) -> Result<WithGasEstimate<AfterSwapDelta>, SimulationError>;
-=======
         block: BlockHeader,
         overwrites: Option<HashMap<Address, HashMap<U256, U256>>>,
         transient_storage_params: Option<HashMap<Address, HashMap<U256, U256>>>,
-    ) -> Result<WithGasEstimate<BeforeSwapDelta>, SimulationError>;
->>>>>>> 46bbce0d
+    ) -> Result<WithGasEstimate<AfterSwapDelta>, SimulationError>;
 
     // Currently fee is not accessible on v4 pools, this is for future use
     // as soon as we adapt the ProtocolSim interface
