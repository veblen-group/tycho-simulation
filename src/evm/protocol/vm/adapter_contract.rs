--- conflicted
+++ resolved
@@ -1,15 +1,10 @@
-<<<<<<< HEAD
-use alloy_primitives::Address;
+use alloy_primitives::{Address, U256};
+
+use alloy_sol_types::SolValue;
 use std::{
     collections::{HashMap, HashSet},
     fmt::Debug,
 };
-=======
-use alloy_primitives::{Address, U256};
-
-use alloy_sol_types::SolValue;
-use std::collections::{HashMap, HashSet};
->>>>>>> 4eea1551
 
 use revm::DatabaseRef;
 
