--- conflicted
+++ resolved
@@ -174,11 +174,6 @@
                 .exchange::<UniswapV3State>("uniswap_v3", tvl_filter.clone(), None)
                 .exchange::<UniswapV3State>("pancakeswap_v3", tvl_filter.clone(), None)
                 .exchange::<EVMPoolState<PreCachedDB>>(
-                    "vm:curve",
-                    tvl_filter.clone(),
-                    Some(curve_pool_filter),
-                )
-                .exchange::<EVMPoolState<PreCachedDB>>(
                     "vm:balancer_v2",
                     tvl_filter.clone(),
                     Some(balancer_pool_filter),
@@ -188,17 +183,14 @@
                     tvl_filter.clone(),
                     Some(uniswap_v4_pool_with_hook_filter),
                 )
-<<<<<<< HEAD
-                .exchange::<EkuboState>("ekubo_v2", tvl_filter.clone(), None)
+                .exchange::<EkuboState>("ekubo_v2", tvl_filter.clone(), None);
                 .exchange::<EVMPoolState<PreCachedDB>>(
                     "vm:curve",
                     tvl_filter.clone(),
                     Some(curve_pool_filter),
                 )
-                .exchange::<EVMPoolState<PreCachedDB>>("vm:maverick-v2", tvl_filter.clone(), None);
-=======
-                .exchange::<EkuboState>("ekubo_v2", tvl_filter.clone(), None);
->>>>>>> 994099e2
+                .exchange::<EVMPoolState<PreCachedDB>>("vm:maverick_v2", tvl_filter
+                .clone(), None);
         }
         Chain::Base => {
             protocol_stream = protocol_stream
