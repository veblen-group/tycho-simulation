use std::{
    collections::{HashMap, HashSet},
    default::Default,
    env,
    str::FromStr,
    sync::LazyLock,
};

use alloy::{
    eips::BlockNumberOrTag,
    network::{Ethereum, EthereumWallet},
    providers::{
        fillers::{FillProvider, JoinFill, WalletFiller},
        Identity, Provider, ProviderBuilder, ReqwestProvider,
    },
    rpc::types::{
        simulate::{SimBlock, SimulatePayload},
        TransactionInput, TransactionRequest,
    },
    signers::local::PrivateKeySigner,
    transports::http::{Client, Http},
};
use alloy_primitives::{Address, Bytes as AlloyBytes, TxKind, B256, U256};
use alloy_sol_types::SolValue;
use clap::Parser;
use dialoguer::{theme::ColorfulTheme, Select};
use foundry_config::NamedChain;
use futures::StreamExt;
use num_bigint::BigUint;
use num_traits::ToPrimitive;
use tracing_subscriber::EnvFilter;
use tycho_core::Bytes;
use tycho_execution::encoding::{
    evm::{
        encoder_builder::EVMEncoderBuilder, tycho_encoder::EVMTychoEncoder, utils::encode_input,
    },
    models::{Solution, Swap, Transaction},
    tycho_encoder::TychoEncoder,
};
use tycho_simulation::{
    evm::{
        protocol::{
            filters::uniswap_v4_pool_with_hook_filter, u256_num::biguint_to_u256,
            uniswap_v2::state::UniswapV2State, uniswap_v3::state::UniswapV3State,
            uniswap_v4::state::UniswapV4State,
        },
        stream::ProtocolStreamBuilder,
    },
    models::Token,
    protocol::models::{BlockUpdate, ProtocolComponent},
    tycho_client::feed::component_tracker::ComponentFilter,
    tycho_core::models::Chain,
    utils::load_all_tokens,
};

const FAKE_PK: &str = "0x123456789abcdef123456789abcdef123456789abcdef123456789abcdef1234";

static ROUTER_ADDRESSES: LazyLock<HashMap<Chain, Bytes>> = LazyLock::new(|| {
    HashMap::from([
        (
            Chain::Ethereum,
            "0x023eea66B260FA2E109B0764774837629cC41FeF"
                .parse::<Bytes>()
                .expect("Failed to create router address"),
        ),
        (
            Chain::Base,
            "0x94ebf984511b06bab48545495b754760bfaa566e"
                .parse::<Bytes>()
                .expect("Failed to create router address"),
        ),
    ])
});

#[derive(Parser)]
struct Cli {
    #[arg(short, long, default_value = "0xC02aaA39b223FE8D0A0e5C4F27eAD9083C756Cc2")]
    sell_token: String,
    #[arg(short, long, default_value = "0xA0b86991c6218b36c1d19D4a2e9Eb0cE3606eB48")]
    buy_token: String,
    #[arg(short, long, default_value_t = 1.0)]
    sell_amount: f64,
    /// The tvl threshold to filter the graph by
    #[arg(short, long, default_value_t = 100.0)]
    tvl_threshold: f64,
    #[arg(short, long, default_value = FAKE_PK)]
    swapper_pk: String,
    #[arg(short, long, default_value = "ethereum")]
    chain: String,
}

#[tokio::main]
async fn main() {
    tracing_subscriber::fmt()
        .with_env_filter(EnvFilter::from_default_env())
        .with_target(false)
        .init();

    let tycho_url =
        env::var("TYCHO_URL").unwrap_or_else(|_| "tycho-beta.propellerheads.xyz".to_string());
    let tycho_api_key: String =
        env::var("TYCHO_API_KEY").unwrap_or_else(|_| "sampletoken".to_string());

    let cli = Cli::parse();
    let tvl_filter = ComponentFilter::with_tvl_range(cli.tvl_threshold, cli.tvl_threshold);

    let chain = Chain::from_str(&cli.chain).expect("Invalid chain");
    println!("Loading tokens from Tycho... {}", tycho_url.as_str());
    let all_tokens =
        load_all_tokens(tycho_url.as_str(), false, Some(tycho_api_key.as_str()), chain, None, None)
            .await;
    println!("Tokens loaded: {}", all_tokens.len());

    let sell_token_address =
        Bytes::from_str(&cli.sell_token).expect("Invalid address for sell token");
    let buy_token_address = Bytes::from_str(&cli.buy_token).expect("Invalid address for buy token");
    let sell_token = all_tokens
        .get(&sell_token_address)
        .expect("Sell token not found")
        .clone();
    let buy_token = all_tokens
        .get(&buy_token_address)
        .expect("Buy token not found")
        .clone();
    let amount_in =
        BigUint::from((cli.sell_amount * 10f64.powi(sell_token.decimals as i32)) as u128);

    println!(
        "Looking for pool with best price for {} {} -> {}",
        cli.sell_amount, sell_token.symbol, buy_token.symbol
    );
    let mut pairs: HashMap<String, ProtocolComponent> = HashMap::new();
    let mut amounts_out: HashMap<String, BigUint> = HashMap::new();

    let mut protocol_stream = ProtocolStreamBuilder::new(&tycho_url, chain)
        .exchange::<UniswapV2State>("uniswap_v2", tvl_filter.clone(), None)
        .exchange::<UniswapV3State>("uniswap_v3", tvl_filter.clone(), None)
        .exchange::<UniswapV4State>(
            "uniswap_v4",
            tvl_filter.clone(),
            Some(uniswap_v4_pool_with_hook_filter),
        )
        .auth_key(Some(tycho_api_key.clone()))
        .skip_state_decode_failures(true)
        .set_tokens(all_tokens.clone())
        .await
        .build()
        .await
        .expect("Failed building protocol stream");

    // Initialize the encoder
    let encoder = EVMEncoderBuilder::new()
<<<<<<< HEAD
        .chain(chain)
        .tycho_router_with_permit2(None, cli.swapper_pk.clone())
=======
        .chain(Chain::Ethereum)
        .initialize_tycho_router_with_permit2(cli.swapper_pk.clone())
>>>>>>> e8a5b58f
        .expect("Failed to create encoder builder")
        .build()
        .expect("Failed to build encoder");

    let wallet = PrivateKeySigner::from_bytes(
        &B256::from_str(&cli.swapper_pk).expect("Failed to convert swapper pk to B256"),
    )
    .expect("Failed to private key signer");
    let tx_signer = EthereumWallet::from(wallet.clone());
    let named_chain = NamedChain::from_str(&cli.chain).expect("Invalid chain");
    let provider = ProviderBuilder::new()
        .with_chain(named_chain)
        .wallet(tx_signer.clone())
        .on_http(
            env::var("RPC_URL")
                .expect("RPC_URL env var not set")
                .parse()
                .expect("Failed to parse RPC_URL"),
        );

    while let Some(message_result) = protocol_stream.next().await {
        let message = match message_result {
            Ok(msg) => msg,
            Err(e) => {
                eprintln!("Error receiving message: {:?}. Continuing to next message...", e);
                continue;
            }
        };

        let best_swap = get_best_swap(
            message,
            &mut pairs,
            amount_in.clone(),
            sell_token.clone(),
            buy_token.clone(),
            &mut amounts_out,
        );

        if let Some((best_pool, expected_amount)) = best_swap {
            let component = pairs
                .get(&best_pool)
                .expect("Best pool not found")
                .clone();

            let tx = encode(
                encoder.clone(),
                component,
                sell_token.clone(),
                buy_token.clone(),
                amount_in.clone(),
                Bytes::from(wallet.address().to_vec()),
                expected_amount,
                chain,
            );

            if cli.swapper_pk == FAKE_PK {
                println!("Signer private key was not provided. Skipping simulation/execution...");
                continue
            }
            println!("Would you like to simulate or execute this swap?");
            println!("Please be aware that the market might move while you make your decision, which might lead to a revert if you've set a min amount out or slippage.");
            println!("Warning: slippage is set to 0.25% during execution by default.");
            let options = vec!["Simulate the swap", "Execute the swap", "Skip this swap"];
            let selection = Select::with_theme(&ColorfulTheme::default())
                .with_prompt("What would you like to do?")
                .default(0)
                .items(&options)
                .interact()
                .unwrap_or(2); // Default to skip if error

            let choice = match selection {
                0 => "simulate",
                1 => "execute",
                _ => "skip",
            };

            match choice {
                "simulate" => {
                    println!("Simulating by performing an approval (for permit2) and a swap transaction...");

                    let (approval_request, swap_request) = get_tx_requests(
                        provider.clone(),
                        biguint_to_u256(&amount_in),
                        wallet.address(),
                        Address::from_slice(&sell_token_address),
                        tx.clone(),
                        named_chain as u64,
                    )
                    .await;

                    let payload = SimulatePayload {
                        block_state_calls: vec![SimBlock {
                            block_overrides: None,
                            state_overrides: None,
                            calls: vec![approval_request, swap_request],
                        }],
                        trace_transfers: true,
                        validation: true,
                        return_full_transactions: true,
                    };

                    match provider.simulate(&payload).await {
                        Ok(output) => {
                            for block in output.iter() {
                                println!("Simulated Block {}:", block.inner.header.number);
                                for (j, transaction) in block.calls.iter().enumerate() {
                                    println!(
                                        "  Transaction {}: Status: {:?}, Gas Used: {}",
                                        j + 1,
                                        transaction.status,
                                        transaction.gas_used
                                    );
                                }
                            }
                        }
                        Err(e) => {
                            eprintln!("Simulation failed: {:?}", e);
                            println!("Your RPC provider does not support transaction simulation.");
                            println!("Do you want to proceed with execution instead?");
                            let yes_no_options = vec!["Yes", "No"];
                            let yes_no_selection = Select::with_theme(&ColorfulTheme::default())
                                .with_prompt("Do you want to proceed with execution instead?")
                                .default(1) // Default to No
                                .items(&yes_no_options)
                                .interact()
                                .unwrap_or(1); // Default to No if error

                            if yes_no_selection == 0 {
                                match execute_swap_transaction(
                                    provider.clone(),
                                    &amount_in,
                                    wallet.address(),
                                    &sell_token_address,
                                    tx.clone(),
                                    named_chain as u64,
                                )
                                .await
                                {
                                    Ok(_) => return,
                                    Err(e) => {
                                        eprintln!("Failed to execute transaction: {:?}", e);
                                        continue;
                                    }
                                }
                            } else {
                                println!("Skipping this swap...");
                                continue;
                            }
                        }
                    }
                    // println!("Full simulation logs: {:?}", output);
                    return;
                }
                "execute" => {
                    match execute_swap_transaction(
                        provider.clone(),
                        &amount_in,
                        wallet.address(),
                        &sell_token_address,
                        tx,
                        named_chain as u64,
                    )
                    .await
                    {
                        Ok(_) => return,
                        Err(e) => {
                            eprintln!("Failed to execute transaction: {:?}", e);
                            continue;
                        }
                    }
                }
                "skip" => {
                    println!("Skipping this swap...");
                    continue;
                }
                _ => {
                    println!("Invalid input. Please choose 'simulate', 'execute' or 'skip'.");
                    continue;
                }
            }
        }
    }
}

fn get_best_swap(
    message: BlockUpdate,
    pairs: &mut HashMap<String, ProtocolComponent>,
    amount_in: BigUint,
    sell_token: Token,
    buy_token: Token,
    amounts_out: &mut HashMap<String, BigUint>,
) -> Option<(String, BigUint)> {
    println!("==================== Received block {:?} ====================", message.block_number);
    for (id, comp) in message.new_pairs.iter() {
        pairs
            .entry(id.clone())
            .or_insert_with(|| comp.clone());
    }
    if message.states.is_empty() {
        println!("No pools of interest were updated this block. The best swap is the previous one");
        return None;
    }
    for (id, state) in message.states.iter() {
        if let Some(component) = pairs.get(id) {
            let tokens = &component.tokens;
            if HashSet::from([&sell_token, &buy_token]) == HashSet::from([&tokens[0], &tokens[1]]) {
                let amount_out = state
                    .get_amount_out(amount_in.clone(), &sell_token, &buy_token)
                    .map_err(|e| {
                        eprintln!("Error calculating amount out for Pool {:?}: {:?}", id, e)
                    })
                    .ok();
                if let Some(amount_out) = amount_out {
                    amounts_out.insert(id.clone(), amount_out.amount);
                }
                // If you would like to save spot prices instead of the amount out, do
                // let spot_price = state
                //     .spot_price(&tokens[0], &tokens[1])
                //     .ok();
            }
        }
    }
    if let Some((key, amount_out)) = amounts_out
        .iter()
        .max_by_key(|(_, value)| value.to_owned())
    {
        println!("The best swap (out of {} possible pools) is:", amounts_out.len());
        println!(
            "Protocol: {:?}",
            pairs
                .get(key)
                .expect("Failed to get best pool")
                .protocol_system
        );
        println!("Pool address: {:?}", key);
        let formatted_in = format_token_amount(&amount_in, &sell_token);
        let formatted_out = format_token_amount(amount_out, &buy_token);
        let (forward_price, reverse_price) =
            format_price_ratios(&amount_in, amount_out, &sell_token, &buy_token);

        println!(
            "Swap: {} {} -> {} {} \nPrice: {:.6} {} per {}, {:.6} {} per {}",
            formatted_in,
            sell_token.symbol,
            formatted_out,
            buy_token.symbol,
            forward_price,
            buy_token.symbol,
            sell_token.symbol,
            reverse_price,
            sell_token.symbol,
            buy_token.symbol
        );
        Some((key.to_string(), amount_out.clone()))
    } else {
        println!("There aren't pools with the tokens we are looking for");
        None
    }
}

#[allow(clippy::too_many_arguments)]
fn encode(
    encoder: EVMTychoEncoder,
    component: ProtocolComponent,
    sell_token: Token,
    buy_token: Token,
    sell_amount: BigUint,
    user_address: Bytes,
    expected_amount: BigUint,
    chain: Chain,
) -> Transaction {
    // Prepare data to encode. First we need to create a swap object
    let simple_swap = Swap::new(
        component,
        sell_token.address.clone(),
        buy_token.address.clone(),
        // Split defines the fraction of the amount to be swapped. A value of 0 indicates 100% of
        // the amount or the total remaining balance.
        0f64,
    );
    let router_address = ROUTER_ADDRESSES
        .get(&chain)
        .expect("Router address not found")
        .clone();

    // Then we create a solution object with the previous swap
    let solution = Solution {
        sender: user_address.clone(),
        receiver: user_address,
        given_token: sell_token.address,
        given_amount: sell_amount,
        checked_token: buy_token.address,
        slippage: Some(0.0025), // 0.25% slippage
        expected_amount: Some(expected_amount),
        exact_out: false,     // it's an exact in solution
        checked_amount: None, // the amount out will not be checked in execution
        swaps: vec![simple_swap],
        router_address,
        ..Default::default()
    };

    // Encode the solution
    encoder
        .encode_router_calldata(vec![solution.clone()])
        .expect("Failed to encode router calldata")[0]
        .clone()
}

async fn get_tx_requests(
    provider: FillProvider<
        JoinFill<Identity, WalletFiller<EthereumWallet>>,
        ReqwestProvider,
        Http<Client>,
        Ethereum,
    >,
    amount_in: U256,
    user_address: Address,
    sell_token_address: Address,
    tx: Transaction,
    chain_id: u64,
) -> (TransactionRequest, TransactionRequest) {
    let block = provider
        .get_block_by_number(BlockNumberOrTag::Latest, false)
        .await
        .expect("Failed to fetch latest block")
        .expect("Block not found");

    let base_fee = block
        .header
        .base_fee_per_gas
        .expect("Base fee not available");
    let max_priority_fee_per_gas = 1_000_000_000u64;
    let max_fee_per_gas = base_fee + max_priority_fee_per_gas;

    let approve_function_signature = "approve(address,uint256)";
    let args = (
        Address::from_str("0x000000000022D473030F116dDEE9F6B43aC78BA3")
            .expect("Couldn't convert to address"),
        amount_in,
    );
    let data = encode_input(approve_function_signature, args.abi_encode());
    let nonce = provider
        .get_transaction_count(user_address)
        .await
        .expect("Failed to get nonce");

    let approval_request = TransactionRequest {
        to: Some(TxKind::Call(sell_token_address)),
        from: Some(user_address),
        value: None,
        input: TransactionInput { input: Some(AlloyBytes::from(data)), data: None },
        gas: Some(100_000u64),
        chain_id: Some(chain_id),
        max_fee_per_gas: Some(max_fee_per_gas.into()),
        max_priority_fee_per_gas: Some(max_priority_fee_per_gas.into()),
        nonce: Some(nonce),
        ..Default::default()
    };

    let swap_request = TransactionRequest {
        to: Some(TxKind::Call(Address::from_slice(&tx.to))),
        from: Some(user_address),
        value: Some(biguint_to_u256(&tx.value)),
        input: TransactionInput { input: Some(AlloyBytes::from(tx.data)), data: None },
        gas: Some(300_000u64),
        chain_id: Some(chain_id),
        max_fee_per_gas: Some(max_fee_per_gas.into()),
        max_priority_fee_per_gas: Some(max_priority_fee_per_gas.into()),
        nonce: Some(nonce + 1),
        ..Default::default()
    };
    (approval_request, swap_request)
}

// Format token amounts to human-readable values
fn format_token_amount(amount: &BigUint, token: &Token) -> String {
    let decimal_amount = amount.to_f64().unwrap_or(0.0) / 10f64.powi(token.decimals as i32);
    format!("{:.6}", decimal_amount)
}

// Calculate price ratios in both directions
fn format_price_ratios(
    amount_in: &BigUint,
    amount_out: &BigUint,
    token_in: &Token,
    token_out: &Token,
) -> (f64, f64) {
    let decimal_in = amount_in.to_f64().unwrap_or(0.0) / 10f64.powi(token_in.decimals as i32);
    let decimal_out = amount_out.to_f64().unwrap_or(0.0) / 10f64.powi(token_out.decimals as i32);

    if decimal_in > 0.0 && decimal_out > 0.0 {
        let forward = decimal_out / decimal_in;
        let reverse = decimal_in / decimal_out;
        (forward, reverse)
    } else {
        (0.0, 0.0)
    }
}

async fn execute_swap_transaction(
    provider: FillProvider<
        JoinFill<Identity, WalletFiller<EthereumWallet>>,
        ReqwestProvider,
        Http<Client>,
        Ethereum,
    >,
    amount_in: &BigUint,
    wallet_address: Address,
    sell_token_address: &Bytes,
    tx: Transaction,
    chain_id: u64,
) -> Result<(), Box<dyn std::error::Error>> {
    println!("Executing by performing an approval (for permit2) and a swap transaction...");
    let (approval_request, swap_request) = get_tx_requests(
        provider.clone(),
        biguint_to_u256(amount_in),
        wallet_address,
        Address::from_slice(sell_token_address),
        tx.clone(),
        chain_id,
    )
    .await;

    let approval_receipt = provider
        .send_transaction(approval_request)
        .await?;

    let approval_result = approval_receipt.get_receipt().await?;
    println!(
        "Approval transaction sent with hash: {:?} and status: {:?}",
        approval_result.transaction_hash,
        approval_result.status()
    );

    let swap_receipt = provider
        .send_transaction(swap_request)
        .await?;

    let swap_result = swap_receipt.get_receipt().await?;
    println!(
        "Swap transaction sent with hash: {:?} and status: {:?}",
        swap_result.transaction_hash,
        swap_result.status()
    );

    Ok(())
}<|MERGE_RESOLUTION|>--- conflicted
+++ resolved
@@ -150,13 +150,8 @@
 
     // Initialize the encoder
     let encoder = EVMEncoderBuilder::new()
-<<<<<<< HEAD
         .chain(chain)
-        .tycho_router_with_permit2(None, cli.swapper_pk.clone())
-=======
-        .chain(Chain::Ethereum)
         .initialize_tycho_router_with_permit2(cli.swapper_pk.clone())
->>>>>>> e8a5b58f
         .expect("Failed to create encoder builder")
         .build()
         .expect("Failed to build encoder");
