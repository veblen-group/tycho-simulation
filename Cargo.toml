--- conflicted
+++ resolved
@@ -97,11 +97,7 @@
 tracing-appender = "0.2.3"
 
 # tycho execution for quickstart
-<<<<<<< HEAD
-tycho-execution = { git = "https://github.com/propeller-heads/tycho-execution.git", package = "tycho-execution", features = ["evm"], rev = "c1d88be3295d9f9959a271795541e7ee4bbcfc4c" }
-=======
-tycho-execution = "0.118.0"
->>>>>>> b51c205b
+tycho-execution = { git = "https://github.com/propeller-heads/tycho-execution.git", package = "tycho-execution", features = ["evm"], rev = "03414532c602d698a27af56b3f66275bfc9ddab2" }
 
 [features]
 default = ["evm", "rfq"]
